--- conflicted
+++ resolved
@@ -1,10 +1,5 @@
-<<<<<<< HEAD
-FROM       node:6.11.2
+FROM       node:8.9.1
 LABEL maintainer="Automattic"
-=======
-FROM       node:8.9.1
-MAINTAINER Automattic
->>>>>>> 53166584
 
 WORKDIR    /calypso
 
