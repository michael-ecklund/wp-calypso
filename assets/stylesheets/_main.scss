/**
 * General styles
 *
 */

.wpcom-site__logo {
	fill: var( --color-neutral-100 );
	position: fixed;
	top: 50%;
	left: 50%;
	transform: translate( -50%, -50% );

	@include breakpoint( '>960px' ) {
		width: 100px;
		height: 100px;
	}
}

.wpcom-site__global-noscript {
	position: fixed;
	bottom: 0;
	left: 0;
	right: 0;
	padding: 6px;
	color: $white;
	background: rgba( $gray-dark, 0.8 );
	text-align: center;
	z-index: z-index( 'root', '.wpcom-site__global-noscript' );
}

/* =Global
----------------------------------------------- */

@-webkit-viewport {
	width: device-width;
}
@-moz-viewport {
	width: device-width;
}
@-ms-viewport {
	width: device-width;
}
@-o-viewport {
	width: device-width;
}
@viewport {
	width: device-width;
}

// make sure layout can fill the viewport
html,
body,
.wpcom-site {
	height: 100%;
}

* {
	-webkit-tap-highlight-color: rgba( 0, 0, 0, 0 );
}

body {
	background: var( --color-surface-backdrop );
	color: var( --color-text );
	font-size: 15px;
	line-height: 1.5;

	-ms-overflow-style: scrollbar;

	// This fixes an issue with the `click-outside` package not working on mobile.
	// Specifically, this makes clicking outside a popover work on touch devices. -shaun
	@include breakpoint( '<660px' ) {
		cursor: pointer;
	}
}

::selection {
	background: rgba( $blue-light, 0.7 );
	color: $gray-dark;
}

body,
button,
input,
select,
textarea,
.button,
#footer,
#footer a.readmore {
	font-family: $sans;
}

/*rtl:ignore*/
body.rtl,
.rtl button,
.rtl input,
.rtl select,
.rtl textarea,
.rtl .button,
.rtl #footer,
.rtl #footer a.readmore {
	font-family: $sans-rtl;
}

/*rtl:ignore*/
:lang( he ) body.rtl,
:lang( he ) .rtl button,
:lang( he ) .rtl input,
:lang( he ) .rtl select,
:lang( he ) .rtl textarea,
:lang( he ) .rtl .button,
:lang( he ) .rtl #footer,
:lang( he ) .rtl #footer a.readmore {
	font-family: $sans;
}

/*rtl:ignore*/
.rtl {
	.gridicon {
		&.gridicons-chevron-left,
		&.gridicons-chevron-right,
		&.gridicons-arrow-left,
		&.gridicons-arrow-right,
		&.gridicons-external,
		&.gridicons-cart {
			transform: scaleX( -1 );
		}
	}
}

.notifications {
	display: inherit;
}

noscript {
	text-align: center;
	margin-top: 3em;
	display: block;
}

/* Headings */
h1,
h2,
h3,
h4,
h5,
h6 {
	clear: both;
}
hr {
	background: var( --color-neutral-100 );
	border: 0;
	height: 1px;
	margin-bottom: 1.5em;
}

/* Text elements */
p {
	margin-bottom: 1.5em;
}
ul,
ol {
	margin: 0 0 1.5em 3em;
}
ul {
	list-style: disc;
}
ol {
	list-style: decimal;
}
ul ul,
ol ol,
ul ol,
ol ul {
	margin-bottom: 0;
	margin-left: 1.5em;
}
dt {
	font-weight: 600;
}
dd {
	margin: 0 1.5em 1.5em;
}
b,
strong {
	font-weight: 600;
}
dfn,
cite,
em,
i {
	font-style: italic;
}
blockquote {
<<<<<<< HEAD
	margin: 10px 0 0 0;
	background: var( --color-neutral-0 );
=======
	margin: 10px 0 0;
	background: $gray-light;
>>>>>>> f890d857
	padding: 10px 10px 1px;
	border-radius: 2px;
}
address {
	margin: 0 0 1.5em;
}
pre {
	background: var( --color-neutral-0 );
	font-family: $monospace;
	font-size: 15px;
	line-height: 1.6;
	margin-bottom: 1.6em;
	padding: 1.6em;
	overflow: auto;
	max-width: 100%;
}
code,
kbd,
tt,
var {
	font: 15px $code;
}
abbr,
acronym {
	border-bottom: 1px dotted var( --color-neutral-100 );
	cursor: help;
	// Prevent double underline in Chrome
	text-decoration: none;
}
mark,
ins {
	background: var( --color-warning-light );
	text-decoration: none;
}
small {
	font-size: 75%;
}
big {
	font-size: 125%;
}
figure {
	margin: 0;
}
table {
	margin: 0 0 1.5em;
	width: 100%;
}
th {
	font-weight: 600;
}

.hide,
.hidden {
	display: none;
}

/* Links */
a,
a:visited {
	color: var( --color-link );
}

a:hover,
a:focus,
a:active {
	color: var( --color-link-dark );
}

.link--caution,
.link--caution:visited,
.is-link.link--caution,
.is-link.link--caution:visited {
	&,
	&:hover,
	&:focus,
	&:active {
		color: var( --color-error );
	}
}

html.iframed {
	overflow: hidden;
}

/* Emoji and smileys */
img.emoji,
img.wp-smiley {
	height: 1em;
	max-height: 1em;
	display: inline;
	margin: 0;
	padding: 0 0.2em;
	vertical-align: -0.1em;
	width: 1em;
}

/* =Media
----------------------------------------------- */

img {
	max-width: 100%; /* Fluid images for posts, comments, and widgets */
	height: auto;
}

/* Make sure embeds and iframes fit their containers */
embed,
iframe,
object {
	max-width: 100%;
}

/* Netter min-height for the SoundCloud embeds */
.wpcom-soundcloud-player,
.embed-soundcloud iframe {
	min-height: 150px;
}

// added to the html element when we don't want the background content to scroll
html.no-scroll {
	overflow: hidden;
}<|MERGE_RESOLUTION|>--- conflicted
+++ resolved
@@ -191,13 +191,8 @@
 	font-style: italic;
 }
 blockquote {
-<<<<<<< HEAD
-	margin: 10px 0 0 0;
+	margin: 10px 0 0;
 	background: var( --color-neutral-0 );
-=======
-	margin: 10px 0 0;
-	background: $gray-light;
->>>>>>> f890d857
 	padding: 10px 10px 1px;
 	border-radius: 2px;
 }
