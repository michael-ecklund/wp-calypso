--- conflicted
+++ resolved
@@ -8,11 +8,7 @@
 
 export function login( {
 	isJetpack,
-<<<<<<< HEAD
-=======
 	isGutenboarding,
-	isWoo,
->>>>>>> a11e8e81
 	isNative,
 	locale,
 	redirectTo,
