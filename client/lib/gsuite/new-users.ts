--- conflicted
+++ resolved
@@ -3,11 +3,7 @@
  */
 import emailValidator from 'email-validator';
 import i18n, { TranslateResult } from 'i18n-calypso';
-<<<<<<< HEAD
-import { find, includes, groupBy, map, mapValues } from 'lodash';
-=======
 import { countBy, find, includes, groupBy, map, mapValues } from 'lodash';
->>>>>>> 4eddac6b
 
 /**
  * Internal dependencies
