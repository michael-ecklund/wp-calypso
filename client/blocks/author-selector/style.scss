.author-selector__author-toggle {
	cursor: pointer;

	.gridicon {
		display: inline;
		vertical-align: middle;
		color: var( --color-neutral-400 );
	}

	&.is-open .gridicon {
		transform: rotate( 180deg );
	}

	&:hover,
	&.is-open {
		.gridicon,
		.editor-author__name {
			color: var( --color-neutral-600 );
		}
	}
}

.author-selector__author-toggle .editor-author__name {
	margin: 0 3px 0 8px;
}

.author-selector__infinite-list {
	max-height: 280px;
	overflow-y: auto;
	padding: 4px 0;
	width: 200px;
	max-width: 200px;
	white-space: nowrap;
}

.author-selector__menu-item {
	width: 100%;

	.user {
		overflow: hidden;
		text-overflow: ellipsis;
	}

	.user__name {
		font-size: 13px;
	}
}

.author-selector__popover.popover {
	z-index: z-index( 'root', '.author-selector__popover.popover' );
}

.author-selector__popover {
	.search {
<<<<<<< HEAD
		border-top: 0px;
		border-bottom: 1px solid var( --color-neutral-0 );
=======
		border-top: 0;
		border-bottom: 1px solid lighten( $gray, 30 );
>>>>>>> f890d857
		border-radius: 5px;
		margin-bottom: 0;

		&.is-open {
			width: 200px;
		}

		& + .author-selector__infinite-list {
			padding-top: 0;
		}
	}
}
.author-selector__no-users {
	padding: 8px 16px;
	line-height: 26px;
	width: 168px;
	font-size: 14px;
	font-style: italic;
	color: $gray;
}<|MERGE_RESOLUTION|>--- conflicted
+++ resolved
@@ -52,13 +52,8 @@
 
 .author-selector__popover {
 	.search {
-<<<<<<< HEAD
-		border-top: 0px;
+		border-top: 0;
 		border-bottom: 1px solid var( --color-neutral-0 );
-=======
-		border-top: 0;
-		border-bottom: 1px solid lighten( $gray, 30 );
->>>>>>> f890d857
 		border-radius: 5px;
 		margin-bottom: 0;
 
