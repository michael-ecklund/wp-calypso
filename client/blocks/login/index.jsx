--- conflicted
+++ resolved
@@ -79,13 +79,9 @@
 
 	static defaultProps = {
 		isJetpack: false,
-<<<<<<< HEAD
 		isJetpackWooCommerceFlow: false,
 		isJetpackWCPayFlow: false,
-=======
 		isGutenboarding: false,
-		isJetpackWooCommerceFlow: false,
->>>>>>> a11e8e81
 	};
 
 	componentDidMount() {
