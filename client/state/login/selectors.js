--- conflicted
+++ resolved
@@ -276,19 +276,14 @@
  * @param  {object}   state  Global state tree
  * @returns {?string}         Email address of the social account.
  */
-<<<<<<< HEAD
-export const getSocialAccountLinkAuthInfo = state =>
-	get( state, 'login.socialAccountLink.authInfo', null );
-
-/**
- * Gets the last username/email that was checked.
- *
- * @param  {object}   state  Global state tree
- * @returns {?string}         Email address or username.
- */
-export const getLastCheckedUsernameOrEmail = state =>
-	get( state, 'login.lastCheckedUsernameOrEmail', null );
-=======
 export const getSocialAccountLinkAuthInfo = ( state ) =>
 	get( state, 'login.socialAccountLink.authInfo', null );
->>>>>>> 4bbb6fd5
+
+/**
+ * Gets the last username/email that was checked.
+ *
+ * @param  {object}   state  Global state tree
+ * @returns {?string}         Email address or username.
+ */
+export const getLastCheckedUsernameOrEmail = state =>
+	get( state, 'login.lastCheckedUsernameOrEmail', null );