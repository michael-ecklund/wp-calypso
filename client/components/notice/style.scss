@keyframes notice-loading-pulse {
	0% { opacity: 0; }
	50% { opacity: 0.5; }
	100% { opacity: 0; }
}

.notice {
	display: flex;
	position: relative;
	width: 100%;
	margin-bottom: 24px;
	box-sizing: border-box;
<<<<<<< HEAD
	animation: appear .3s ease-in-out;
	background: var( --color-neutral-700 );
=======
	animation: appear 0.3s ease-in-out;
	background: $gray-dark;
>>>>>>> f890d857
	color: $white;
	border-radius: 3px;
	line-height: 1.5;

	// Success!
	&.is-success {
		.notice__icon-wrapper {
			background: var( --color-success );
		}
	}

	// Warning
	&.is-warning {
		.notice__icon-wrapper {
			background: var( --color-warning );
		}
	}

	// Error! OHNO!
	&.is-error {
		.notice__icon-wrapper {
			background: var( --color-error );
		}
	}

	// General notice
	&.is-info {
		.notice__icon-wrapper {
			background: var( --color-accent );
		}
	}

	&.is-loading {
		.notice__icon-wrapper::after {
			content: '';
			background-color: $white;
			animation: notice-loading-pulse 0.8s ease-in-out infinite;
			position: absolute;
			top: 0;
			bottom: 0;
			left: 0;
			right: 0;
		}
	}

	.notice__dismiss {
		overflow: hidden;
	}

	&.is-success,
	&.is-error,
	&.is-warning,
	&.is-info {
		.notice__dismiss {
			overflow: hidden;
		}
	}
}

.notice__icon-wrapper {
	position: relative;
	background: $gray-text-min;
	color: $white;
	display: flex;
	align-items: baseline;
	width: 47px;
	justify-content: center;
	border-radius: 3px 0 0 3px;
	flex-shrink: 0;
	align-self: stretch;

	.gridicon {
		margin-top: 10px;

		@include breakpoint( '>480px' ) {
			margin-top: 12px;
		}
	}
}

.notice__content {
	padding: 13px;
	font-size: 12px;
	flex-grow: 1;

	@include breakpoint( '>480px' ) {
		font-size: 14px;
	}
}

.notice__text {
	a,
	a:visited {
		text-decoration: underline;
		color: $white;

		&:hover {
			color: $white;
			text-decoration: none;
		}
	}

	ul {
		margin-bottom: 0;
		margin-left: 0;
	}

	li {
		margin-left: 2em;
		margin-top: 0.5em;
	}

	p {
		margin-bottom: 0;
		margin-top: 0.5em;

		&:first-child {
			margin-top: 0;
		}
	}
}

.notice__button {
	cursor: pointer;
	margin-left: 0.428em;
}

// "X" for dismissing a notice
.notice__dismiss {
	flex-shrink: 0;
	padding: 12px;
	cursor: pointer;
	padding-bottom: 0;

	.gridicon {
		width: 18px;
		height: 18px;
	}

	@include breakpoint( '>480px' ) {
		padding: 11px;
		padding-bottom: 0;

		.gridicon {
			width: 24px;
			height: 24px;
		}
	}

	.notice & {
		color: var( --color-neutral-200 );

		&:hover,
		&:focus {
			color: $white;
		}
	}
}

// specificity for general `a` elements within notice is too great
a.notice__action {
	cursor: pointer;
	font-size: 12px;
	font-weight: 400;
	text-decoration: none;
	white-space: nowrap;
	color: var( --color-neutral-200 );
	padding: 13px;
	display: flex;
	align-items: center;

	@include breakpoint( '>480px' ) {
			flex-shrink: 1;
			flex-grow: 0;
		align-items: center;
		border-radius: 0;
		font-size: 14px;
		margin: 0 0 0 auto; // forces the element to the right;
		padding: 13px 16px;

		.gridicon {
			width: 24px;
			height: 24px;
		}
	}

	&:visited {
		color: var( --color-neutral-200 );
	}

	&:hover {
		color: $white;
	}

	.gridicon {
		margin-left: 8px;
		opacity: 0.7;
		width: 18px;
		height: 18px;
	}
}

// Compact notices
.notice.is-compact {
	display: inline-flex;
		flex-wrap: nowrap;
		flex-direction: row;
	width: auto;
	border-radius: 3px;
	min-height: 20px;
	margin: 0;
	padding: 0;
	text-decoration: none;
	text-transform: none;
	vertical-align: middle;
	line-height: 1.5;

	.notice__content {
		font-size: 12px;
		padding: 6px 10px;
	}

	.notice__icon-wrapper {
		width: 28px;

		.notice__icon {
			width: 18px;
			height: 18px;
			margin: 0;
		}

		.gridicon {
			margin-top: 6px;
		}
	}

	.notice__dismiss {
		position: relative;
		align-self: center;
		flex: none;
		margin: 0 8px 0 0;
		padding: 0;

		.gridicon {
			width: 18px;
			height: 18px;
		}
	}

	a.notice__action {
		background: transparent;
		display: inline-block;
		margin: 0;
		font-size: 12px;
		align-self: center;
		margin-left: 16px;
		padding: 0 10px;

		&:hover,
		&:active,
		&:focus {
			background: transparent;
		}

		.gridicon {
			margin-left: 8px;
			width: 14px;
			height: 14px;
			vertical-align: sub;
			opacity: 1;
		}
	}
}<|MERGE_RESOLUTION|>--- conflicted
+++ resolved
@@ -10,13 +10,8 @@
 	width: 100%;
 	margin-bottom: 24px;
 	box-sizing: border-box;
-<<<<<<< HEAD
-	animation: appear .3s ease-in-out;
+	animation: appear 0.3s ease-in-out;
 	background: var( --color-neutral-700 );
-=======
-	animation: appear 0.3s ease-in-out;
-	background: $gray-dark;
->>>>>>> f890d857
 	color: $white;
 	border-radius: 3px;
 	line-height: 1.5;
