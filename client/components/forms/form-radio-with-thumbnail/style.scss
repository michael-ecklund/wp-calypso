
.form-radio-with-thumbnail__thumbnail {
	width: 120px;
	height: 90px;
	margin: 2px 0 8px;
	background-color: $white;
	background-position: 50% 0;
	background-size: cover;
<<<<<<< HEAD
	box-shadow: 0 0 0 1px transparentize( $gray-lighten-20, .5 ),
		0 1px 2px var( --color-neutral-0 );
=======
	box-shadow: 0 0 0 1px transparentize( $gray-lighten-20, 0.5 ),
		0 1px 2px $gray-lighten-30;
>>>>>>> f890d857
	transition: all 100ms ease-in-out;
	overflow: hidden;

	&:hover {
		box-shadow: 0 0 0 1px $gray, 0 2px 4px var( --color-neutral-100 );
	}
}

.form-radio-with-thumbnail .form-label {
	display: inline-block;
	cursor: pointer;
}<|MERGE_RESOLUTION|>--- conflicted
+++ resolved
@@ -6,13 +6,8 @@
 	background-color: $white;
 	background-position: 50% 0;
 	background-size: cover;
-<<<<<<< HEAD
-	box-shadow: 0 0 0 1px transparentize( $gray-lighten-20, .5 ),
+	box-shadow: 0 0 0 1px transparentize( $gray-lighten-20, 0.5 ),
 		0 1px 2px var( --color-neutral-0 );
-=======
-	box-shadow: 0 0 0 1px transparentize( $gray-lighten-20, 0.5 ),
-		0 1px 2px $gray-lighten-30;
->>>>>>> f890d857
 	transition: all 100ms ease-in-out;
 	overflow: hidden;
 
