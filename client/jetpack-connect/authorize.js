--- conflicted
+++ resolved
@@ -617,20 +617,7 @@
 	renderFooterLinks() {
 		const { translate } = this.props;
 		const { authorizeSuccess, isAuthorizing } = this.props.authorizationData;
-<<<<<<< HEAD
 		const { from } = this.props.authQuery;
-=======
-		const { blogname, redirectAfterAuth } = this.props.authQuery;
-		const backToWpAdminLink = (
-			<LoggedOutFormLinkItem href={ redirectAfterAuth }>
-				<Gridicon size={ 18 } icon="arrow-left" />{ ' ' }
-				{ // translators: eg: Return to The WordPress.com Blog
-				translate( 'Return to %(sitename)s', {
-					args: { sitename: decodeEntities( blogname ) },
-				} ) }
-			</LoggedOutFormLinkItem>
-		);
->>>>>>> a11e8e81
 
 		if ( this.retryingAuth || isAuthorizing || authorizeSuccess || this.redirecting ) {
 			return null;
@@ -695,7 +682,8 @@
 		return (
 			<LoggedOutFormLinkItem href={ redirectAfterAuth }>
 				<Gridicon size={ 18 } icon="arrow-left" />{ ' ' }
-				{ translate( 'Return to %(sitename)s', {
+				{ // translators: eg: Return to The WordPress.com Blog
+				translate( 'Return to %(sitename)s', {
 					args: { sitename: decodeEntities( blogname ) },
 				} ) }
 			</LoggedOutFormLinkItem>
