--- conflicted
+++ resolved
@@ -624,22 +624,7 @@
 	renderFooterLinks() {
 		const { translate } = this.props;
 		const { authorizeSuccess, isAuthorizing } = this.props.authorizationData;
-<<<<<<< HEAD
 		const { from } = this.props.authQuery;
-=======
-		const { blogname, redirectAfterAuth } = this.props.authQuery;
-		const backToWpAdminLink = (
-			<LoggedOutFormLinkItem href={ redirectAfterAuth }>
-				<Gridicon size={ 18 } icon="arrow-left" />{ ' ' }
-				{
-					// translators: eg: Return to The WordPress.com Blog
-					translate( 'Return to %(sitename)s', {
-						args: { sitename: decodeEntities( blogname ) },
-					} )
-				}
-			</LoggedOutFormLinkItem>
-		);
->>>>>>> 4bbb6fd5
 
 		if ( this.retryingAuth || isAuthorizing || authorizeSuccess || this.redirecting ) {
 			return null;
